--- conflicted
+++ resolved
@@ -5,7 +5,6 @@
 The format is based on [Keep a Changelog](https://keepachangelog.com/en/1.1.0/),
 and this project adheres to [Semantic Versioning](https://semver.org/).
 
-<<<<<<< HEAD
 ## [v0.2.3] - 2025-06-19
 
 ### Changed
@@ -43,7 +42,7 @@
 - Tests for unexported functions (`deepMerge`, `inferSchema`, `processProperties`, etc.) were not migrated as they cannot be accessed from the `tests` package
 - One test (`TestRootCmd_DefaultContext`) was skipped due to global state interference between tests
 - Test coverage remains consistent with previous implementation
-=======
+
 ## [v0.2.2] - 2025-06-19
 
 ### Added
@@ -57,7 +56,6 @@
 
 - Wrapped Cobra CLI execution with Fang for improved appearance
 - Updated architecture diagram to show Fang integration in the CLI interface layer
->>>>>>> b8a3116f
 
 ## [v0.2.1] - 2025-05-21
 
@@ -157,11 +155,8 @@
   - Updated README with release badge and GoReleaser usage instructions
 
 
-<<<<<<< HEAD
 [v0.2.3]: https://github.com/mkm29/valet/releases/tag/v0.2.3
-=======
 [v0.2.2]: https://github.com/mkm29/valet/releases/tag/v0.2.2
->>>>>>> b8a3116f
 [v0.2.1]: https://github.com/mkm29/valet/releases/tag/v0.2.1
 [v0.2.0]: https://github.com/mkm29/valet/releases/tag/v0.2.0
 [v0.1.2]: https://github.com/mkm29/valet/releases/tag/v0.1.2